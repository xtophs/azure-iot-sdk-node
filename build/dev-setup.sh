--- conflicted
+++ resolved
@@ -46,19 +46,6 @@
 npm link
 [ $? -eq 0 ] || exit $?
 
-<<<<<<< HEAD
-cd $node_root/device/transport/amqp-ws
-echo "\n-- Creating links for `pwd` --"
-npm link azure-iot-amqp-base
-npm link azure-iot-common
-npm link azure-iot-device
-npm link azure-iot-device-amqp
-npm link azure-iothub
-npm link
-[ $? -eq 0 ] || exit $?
-
-=======
->>>>>>> a476c3d3
 cd $node_root/device/transport/http
 echo "\n-- Creating links for `pwd` --"
 npm link azure-iot-http-base
